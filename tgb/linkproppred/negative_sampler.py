<<<<<<< HEAD
"""
Sample negative edges for evaluation of dynamic link prediction
"""

import torch
from torch import Tensor
import numpy as np
from torch_geometric.data import TemporalData
from tgb.utils.utils import save_pkl, load_pkl
from tgb.utils.info import PROJ_DIR
import os
import time


class NegativeEdgeSampler_RND(object):
    def __init__(
        self,
        dataset_name: str,
        first_dst_id: int,
        last_dst_id: int,
        device: str,
        num_neg_e: int = 200,  # number of negative edges sampled per positive edges --> make it constant => 1000
        rnd_seed: int = 123
    ):
        r"""
        Negative Edge Sampler class
        it is used for sampling negative edges for the task of link prediction.
        negative edges are sampled with 'oen_vs_many' strategy.
        it is assumed that the destination nodes are indexed sequentially with 'first_dst_id' and 'last_dst_id' being the first and last index, respectively.
        """
        self.device = device
        self.rnd_seed = rnd_seed
        np.random.seed(self.rnd_seed)
        self.dataset_name = dataset_name

        self.first_dst_id = first_dst_id
        self.last_dst_id = last_dst_id
        self.num_neg_e = num_neg_e

        self.val_eval_set = None 
        self.test_eval_set = None

    def generate_negative_samples(self, data, split_mode, partial_path):
        r"""
        For each positive edge, sample a batch of negative edges
        """
        assert split_mode in ['val', 'test'], 'Invalid split-mode! It should be `val` or `test`!'
        # file name for saving or loading...
        filename = partial_path + "/" + self.dataset_name + '_' + split_mode + '.pkl'

        if os.path.exists(filename):
            print(f"INFO: negative samples for '{split_mode}' evaluation are already generated!")
        else:
            print(f"INFO: Generating negative samples for '{split_mode}' evaluation!")
            # retrieve the information from the batch
            pos_src, pos_dst, pos_timestamp = data.src.cpu().numpy(), data.dst.cpu().numpy(), data.t.cpu().numpy()

            # all possible destinations
            all_dst = np.arange(self.first_dst_id, self.last_dst_id + 1)

            evaluation_set = {}
            # generate a list of negative destinations for each positive edge
            for pos_s, pos_d, pos_t, in zip(pos_src, pos_dst, pos_timestamp):
                t_mask = pos_timestamp == pos_t
                src_mask = pos_src == pos_s
                fn_mask = np.logical_and(t_mask, src_mask)
                pos_e_dst_same_src = pos_dst[fn_mask]
                filtered_all_dst = [dst for dst in all_dst if dst not in pos_e_dst_same_src]

                replace = True if self.num_neg_e > len(filtered_all_dst) else False
                neg_d_arr = np.random.choice(filtered_all_dst, self.num_neg_e, replace=replace)

                evaluation_set[(pos_s, pos_d, pos_t)] = neg_d_arr

            # save the generated evaluation set to disk            
            save_pkl(evaluation_set, filename)

    def load_eval_set(self, split_mode, partial_path):
        r"""
        Load the evaluation set from disk
        """
        assert split_mode in ['val', 'test'], 'Invalid split-mode! It should be `val`, `test`!'

        filename = partial_path + "/" + self.dataset_name + '_' + split_mode + '.pkl'
        if not os.path.exists(filename):
            raise ValueError(f"Please generate the negative samples for '{split_mode}' evaluation first!")

        if split_mode == 'val':
            self.val_eval_set = load_pkl(filename)
        elif split_mode == 'test':
            self.test_eval_set = load_pkl(filename)
        else:
            raise ValueError("Invalid split-mode!")
    
    def reset_eval_set(self, split_mode, partial_path):
        r"""
        Reset evaluation set
        """
        assert split_mode in ['val', 'test'], 'Invalid split-mode! It should be `val`, `test`!'

        filename = partial_path + "/" + self.dataset_name + '_' + split_mode + '.pkl'
        if split_mode == 'val':
            self.val_eval_set = None
        elif split_mode == 'test':
            self.test_eval_set = None
        else:
            raise ValueError("Invalid split-mode!")

    def query_batch(self, pos_batch, split_mode):
        r"""
        For each positive edge in the `pos_batch`, return a list of negative edges
        `split_mode` specifies whether the valiation or test evaluation set should be retrieved.
        """
        assert split_mode in ['val', 'test'], 'Invalid split-mode! It should be `val`, `test`!'
        if split_mode == 'val':
            eval_set = self.val_eval_set
        elif split_mode == 'test':
            eval_set = self.test_eval_set
        else:
            raise ValueError("Invalid split-mode!")
        
        if eval_set == None:
            raise ValueError("Evaluation set is not loaded! Please, load the evaluation set first!")
        
        # retrieve the negative sample lists for each positive edge in the `pos_batch`

        # get the information from the batch
        pos_src, pos_dst, pos_timestamp = pos_batch.src.cpu().numpy(), pos_batch.dst.cpu().numpy(), pos_batch.t.cpu().numpy()
        neg_samples = []
        for pos_s, pos_d, pos_t in zip(pos_src, pos_dst, pos_timestamp):
            if (pos_s, pos_d, pos_t) not in eval_set:
                raise ValueError(f"The edge ({pos_s}, {pos_d}, {pos_t}) is not in the '{split_mode}' evaluation set! Please check the implementation.")
            else:
                neg_samples.append(eval_set[(pos_s, pos_d, pos_t)])

        return neg_samples





    




=======
"""
Sample negative edges for evaluation of dynamic link prediction
Load already generated negative edges from file, batch them based on the positive edge, and return the evaluation set
"""

import torch
from torch import Tensor
import numpy as np
from torch_geometric.data import TemporalData
from tgb.utils.utils import save_pkl, load_pkl
from tgb.utils.info import PROJ_DIR
import os
import time


class NegativeEdgeSampler(object):
    def __init__(
        self,
        dataset_name: str,
        strategy: str,
        device: str,
        ):
        r"""
        Negative Edge Sampler 
            Loads and query the negative batches based on the positive batches provided.
        """
        self.device = device
        self.dataset_name = dataset_name
        assert strategy in ['rnd', 'hist_rnd'], "The supported strategies are `rnd` or `hist_rnd`!"
        self.strategy = strategy

        self.eval_set = {}

    def load_eval_set(self, split_mode, partial_path):
        r"""
        Load the evaluation set from disk
        """
        assert split_mode in ['val', 'test'], 'Invalid split-mode! It should be `val`, `test`!'

        filename = partial_path + '/processed/negative_samples/' + self.dataset_name + '_' + self.strategy + '_' + split_mode + '.pkl'
        print(f"INFO: loading {split_mode} set from {filename}")
        if not os.path.exists(filename):
            raise ValueError(f"No file found! Please generate the negative samples for '{split_mode}' set first!")

        self.eval_set[split_mode] = load_pkl(filename)
    
    def reset_eval_set(self, split_mode, partial_path):
        r"""
        Reset evaluation set
        """
        assert split_mode in ['val', 'test'], 'Invalid split-mode! It should be `val`, `test`!'
        self.eval_set[split_mode] = None

    def query_batch(self, pos_batch, split_mode):
        r"""
        For each positive edge in the `pos_batch`, return a list of negative edges
        `split_mode` specifies whether the valiation or test evaluation set should be retrieved.
        """
        assert split_mode in ['val', 'test'], 'Invalid split-mode! It should be `val`, `test`!'
        if self.eval_set[split_mode] == None:
            raise ValueError(f"Evaluation set is None! You should load the {split_mode} evaluation set first!")
        
        # retrieve the negative sample lists for each positive edge in the `pos_batch`
        # first, get the information from the batch
        pos_src, pos_dst, pos_timestamp = pos_batch.src.cpu().numpy(), pos_batch.dst.cpu().numpy(), pos_batch.t.cpu().numpy()
        neg_samples = []
        for pos_s, pos_d, pos_t in zip(pos_src, pos_dst, pos_timestamp):
            if (pos_s, pos_d, pos_t) not in self.eval_set[split_mode]:
                raise ValueError(f"The edge ({pos_s}, {pos_d}, {pos_t}) is not in the '{split_mode}' evaluation set! Please check the implementation.")
            else:
                neg_samples.append([int(neg_dst) for neg_dst in self.eval_set[split_mode][(pos_s, pos_d, pos_t)]])

        return neg_samples
>>>>>>> c5a2a7c0
<|MERGE_RESOLUTION|>--- conflicted
+++ resolved
@@ -1,222 +1,73 @@
-<<<<<<< HEAD
-"""
-Sample negative edges for evaluation of dynamic link prediction
-"""
-
-import torch
-from torch import Tensor
-import numpy as np
-from torch_geometric.data import TemporalData
-from tgb.utils.utils import save_pkl, load_pkl
-from tgb.utils.info import PROJ_DIR
-import os
-import time
-
-
-class NegativeEdgeSampler_RND(object):
-    def __init__(
-        self,
-        dataset_name: str,
-        first_dst_id: int,
-        last_dst_id: int,
-        device: str,
-        num_neg_e: int = 200,  # number of negative edges sampled per positive edges --> make it constant => 1000
-        rnd_seed: int = 123
-    ):
-        r"""
-        Negative Edge Sampler class
-        it is used for sampling negative edges for the task of link prediction.
-        negative edges are sampled with 'oen_vs_many' strategy.
-        it is assumed that the destination nodes are indexed sequentially with 'first_dst_id' and 'last_dst_id' being the first and last index, respectively.
-        """
-        self.device = device
-        self.rnd_seed = rnd_seed
-        np.random.seed(self.rnd_seed)
-        self.dataset_name = dataset_name
-
-        self.first_dst_id = first_dst_id
-        self.last_dst_id = last_dst_id
-        self.num_neg_e = num_neg_e
-
-        self.val_eval_set = None 
-        self.test_eval_set = None
-
-    def generate_negative_samples(self, data, split_mode, partial_path):
-        r"""
-        For each positive edge, sample a batch of negative edges
-        """
-        assert split_mode in ['val', 'test'], 'Invalid split-mode! It should be `val` or `test`!'
-        # file name for saving or loading...
-        filename = partial_path + "/" + self.dataset_name + '_' + split_mode + '.pkl'
-
-        if os.path.exists(filename):
-            print(f"INFO: negative samples for '{split_mode}' evaluation are already generated!")
-        else:
-            print(f"INFO: Generating negative samples for '{split_mode}' evaluation!")
-            # retrieve the information from the batch
-            pos_src, pos_dst, pos_timestamp = data.src.cpu().numpy(), data.dst.cpu().numpy(), data.t.cpu().numpy()
-
-            # all possible destinations
-            all_dst = np.arange(self.first_dst_id, self.last_dst_id + 1)
-
-            evaluation_set = {}
-            # generate a list of negative destinations for each positive edge
-            for pos_s, pos_d, pos_t, in zip(pos_src, pos_dst, pos_timestamp):
-                t_mask = pos_timestamp == pos_t
-                src_mask = pos_src == pos_s
-                fn_mask = np.logical_and(t_mask, src_mask)
-                pos_e_dst_same_src = pos_dst[fn_mask]
-                filtered_all_dst = [dst for dst in all_dst if dst not in pos_e_dst_same_src]
-
-                replace = True if self.num_neg_e > len(filtered_all_dst) else False
-                neg_d_arr = np.random.choice(filtered_all_dst, self.num_neg_e, replace=replace)
-
-                evaluation_set[(pos_s, pos_d, pos_t)] = neg_d_arr
-
-            # save the generated evaluation set to disk            
-            save_pkl(evaluation_set, filename)
-
-    def load_eval_set(self, split_mode, partial_path):
-        r"""
-        Load the evaluation set from disk
-        """
-        assert split_mode in ['val', 'test'], 'Invalid split-mode! It should be `val`, `test`!'
-
-        filename = partial_path + "/" + self.dataset_name + '_' + split_mode + '.pkl'
-        if not os.path.exists(filename):
-            raise ValueError(f"Please generate the negative samples for '{split_mode}' evaluation first!")
-
-        if split_mode == 'val':
-            self.val_eval_set = load_pkl(filename)
-        elif split_mode == 'test':
-            self.test_eval_set = load_pkl(filename)
-        else:
-            raise ValueError("Invalid split-mode!")
-    
-    def reset_eval_set(self, split_mode, partial_path):
-        r"""
-        Reset evaluation set
-        """
-        assert split_mode in ['val', 'test'], 'Invalid split-mode! It should be `val`, `test`!'
-
-        filename = partial_path + "/" + self.dataset_name + '_' + split_mode + '.pkl'
-        if split_mode == 'val':
-            self.val_eval_set = None
-        elif split_mode == 'test':
-            self.test_eval_set = None
-        else:
-            raise ValueError("Invalid split-mode!")
-
-    def query_batch(self, pos_batch, split_mode):
-        r"""
-        For each positive edge in the `pos_batch`, return a list of negative edges
-        `split_mode` specifies whether the valiation or test evaluation set should be retrieved.
-        """
-        assert split_mode in ['val', 'test'], 'Invalid split-mode! It should be `val`, `test`!'
-        if split_mode == 'val':
-            eval_set = self.val_eval_set
-        elif split_mode == 'test':
-            eval_set = self.test_eval_set
-        else:
-            raise ValueError("Invalid split-mode!")
-        
-        if eval_set == None:
-            raise ValueError("Evaluation set is not loaded! Please, load the evaluation set first!")
-        
-        # retrieve the negative sample lists for each positive edge in the `pos_batch`
-
-        # get the information from the batch
-        pos_src, pos_dst, pos_timestamp = pos_batch.src.cpu().numpy(), pos_batch.dst.cpu().numpy(), pos_batch.t.cpu().numpy()
-        neg_samples = []
-        for pos_s, pos_d, pos_t in zip(pos_src, pos_dst, pos_timestamp):
-            if (pos_s, pos_d, pos_t) not in eval_set:
-                raise ValueError(f"The edge ({pos_s}, {pos_d}, {pos_t}) is not in the '{split_mode}' evaluation set! Please check the implementation.")
-            else:
-                neg_samples.append(eval_set[(pos_s, pos_d, pos_t)])
-
-        return neg_samples
-
-
-
-
-
-    
-
-
-
-
-=======
-"""
-Sample negative edges for evaluation of dynamic link prediction
-Load already generated negative edges from file, batch them based on the positive edge, and return the evaluation set
-"""
-
-import torch
-from torch import Tensor
-import numpy as np
-from torch_geometric.data import TemporalData
-from tgb.utils.utils import save_pkl, load_pkl
-from tgb.utils.info import PROJ_DIR
-import os
-import time
-
-
-class NegativeEdgeSampler(object):
-    def __init__(
-        self,
-        dataset_name: str,
-        strategy: str,
-        device: str,
-        ):
-        r"""
-        Negative Edge Sampler 
-            Loads and query the negative batches based on the positive batches provided.
-        """
-        self.device = device
-        self.dataset_name = dataset_name
-        assert strategy in ['rnd', 'hist_rnd'], "The supported strategies are `rnd` or `hist_rnd`!"
-        self.strategy = strategy
-
-        self.eval_set = {}
-
-    def load_eval_set(self, split_mode, partial_path):
-        r"""
-        Load the evaluation set from disk
-        """
-        assert split_mode in ['val', 'test'], 'Invalid split-mode! It should be `val`, `test`!'
-
-        filename = partial_path + '/processed/negative_samples/' + self.dataset_name + '_' + self.strategy + '_' + split_mode + '.pkl'
-        print(f"INFO: loading {split_mode} set from {filename}")
-        if not os.path.exists(filename):
-            raise ValueError(f"No file found! Please generate the negative samples for '{split_mode}' set first!")
-
-        self.eval_set[split_mode] = load_pkl(filename)
-    
-    def reset_eval_set(self, split_mode, partial_path):
-        r"""
-        Reset evaluation set
-        """
-        assert split_mode in ['val', 'test'], 'Invalid split-mode! It should be `val`, `test`!'
-        self.eval_set[split_mode] = None
-
-    def query_batch(self, pos_batch, split_mode):
-        r"""
-        For each positive edge in the `pos_batch`, return a list of negative edges
-        `split_mode` specifies whether the valiation or test evaluation set should be retrieved.
-        """
-        assert split_mode in ['val', 'test'], 'Invalid split-mode! It should be `val`, `test`!'
-        if self.eval_set[split_mode] == None:
-            raise ValueError(f"Evaluation set is None! You should load the {split_mode} evaluation set first!")
-        
-        # retrieve the negative sample lists for each positive edge in the `pos_batch`
-        # first, get the information from the batch
-        pos_src, pos_dst, pos_timestamp = pos_batch.src.cpu().numpy(), pos_batch.dst.cpu().numpy(), pos_batch.t.cpu().numpy()
-        neg_samples = []
-        for pos_s, pos_d, pos_t in zip(pos_src, pos_dst, pos_timestamp):
-            if (pos_s, pos_d, pos_t) not in self.eval_set[split_mode]:
-                raise ValueError(f"The edge ({pos_s}, {pos_d}, {pos_t}) is not in the '{split_mode}' evaluation set! Please check the implementation.")
-            else:
-                neg_samples.append([int(neg_dst) for neg_dst in self.eval_set[split_mode][(pos_s, pos_d, pos_t)]])
-
-        return neg_samples
->>>>>>> c5a2a7c0
+"""
+Sample negative edges for evaluation of dynamic link prediction
+Load already generated negative edges from file, batch them based on the positive edge, and return the evaluation set
+"""
+
+import torch
+from torch import Tensor
+import numpy as np
+from torch_geometric.data import TemporalData
+from tgb.utils.utils import save_pkl, load_pkl
+from tgb.utils.info import PROJ_DIR
+import os
+import time
+
+
+class NegativeEdgeSampler(object):
+    def __init__(
+        self,
+        dataset_name: str,
+        strategy: str,
+        device: str,
+        ):
+        r"""
+        Negative Edge Sampler 
+            Loads and query the negative batches based on the positive batches provided.
+        """
+        self.device = device
+        self.dataset_name = dataset_name
+        assert strategy in ['rnd', 'hist_rnd'], "The supported strategies are `rnd` or `hist_rnd`!"
+        self.strategy = strategy
+
+        self.eval_set = {}
+
+    def load_eval_set(self, split_mode, partial_path):
+        r"""
+        Load the evaluation set from disk
+        """
+        assert split_mode in ['val', 'test'], 'Invalid split-mode! It should be `val`, `test`!'
+
+        filename = partial_path + '/processed/negative_samples/' + self.dataset_name + '_' + self.strategy + '_' + split_mode + '.pkl'
+        print(f"INFO: loading {split_mode} set from {filename}")
+        if not os.path.exists(filename):
+            raise ValueError(f"No file found! Please generate the negative samples for '{split_mode}' set first!")
+
+        self.eval_set[split_mode] = load_pkl(filename)
+    
+    def reset_eval_set(self, split_mode, partial_path):
+        r"""
+        Reset evaluation set
+        """
+        assert split_mode in ['val', 'test'], 'Invalid split-mode! It should be `val`, `test`!'
+        self.eval_set[split_mode] = None
+
+    def query_batch(self, pos_batch, split_mode):
+        r"""
+        For each positive edge in the `pos_batch`, return a list of negative edges
+        `split_mode` specifies whether the valiation or test evaluation set should be retrieved.
+        """
+        assert split_mode in ['val', 'test'], 'Invalid split-mode! It should be `val`, `test`!'
+        if self.eval_set[split_mode] == None:
+            raise ValueError(f"Evaluation set is None! You should load the {split_mode} evaluation set first!")
+        
+        # retrieve the negative sample lists for each positive edge in the `pos_batch`
+        # first, get the information from the batch
+        pos_src, pos_dst, pos_timestamp = pos_batch.src.cpu().numpy(), pos_batch.dst.cpu().numpy(), pos_batch.t.cpu().numpy()
+        neg_samples = []
+        for pos_s, pos_d, pos_t in zip(pos_src, pos_dst, pos_timestamp):
+            if (pos_s, pos_d, pos_t) not in self.eval_set[split_mode]:
+                raise ValueError(f"The edge ({pos_s}, {pos_d}, {pos_t}) is not in the '{split_mode}' evaluation set! Please check the implementation.")
+            else:
+                neg_samples.append([int(neg_dst) for neg_dst in self.eval_set[split_mode][(pos_s, pos_d, pos_t)]])
+
+        return neg_samples