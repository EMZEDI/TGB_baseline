--- conflicted
+++ resolved
@@ -1,293 +1,284 @@
-"""
-Dynamic Link Prediction with a TGN model
-Reference: 
-    - https://github.com/pyg-team/pytorch_geometric/blob/master/examples/tgn.py
-"""
-
-<<<<<<< HEAD
-import math
-import time
-
-import os.path as osp
-=======
-import timeit
-import argparse
->>>>>>> f1f24ba2
-import numpy as np
-
-import torch
-from sklearn.metrics import average_precision_score, roc_auc_score
-from torch.nn import Linear
-
-from torch_geometric.datasets import JODIEDataset
-from torch_geometric.loader import TemporalDataLoader
-
-from torch_geometric.nn import TransformerConv
-
-# internal imports
-from tgb.linkproppred.evaluate import Evaluator
-from modules.decoder import LinkPredictor
-from modules.emb_module import GraphAttentionEmbedding
-from modules.msg_func import IdentityMessage
-from modules.msg_agg import LastAggregator
-from modules.neighbor_loader import LastNeighborLoader
-from modules.tgn_memory import TGNMemory
-
-from tgb.linkproppred.dataset_pyg import PyGLinkPropPredDataset
-
-
-overall_start = timeit.default_timer()
-
-<<<<<<< HEAD
-=======
-parser = argparse.ArgumentParser(description='parsing command line arguments as hyperparameters')
-parser.add_argument('-s', '--seed', type=int, default=1,
-                    help='random seed to use')
-parser.parse_args()
-args = parser.parse_args()
-# setting random seed
-seed = int(args.seed) #1,2,3,4,5
-print ("setting random seed to be", seed)
-torch.manual_seed(seed)
-set_random_seed(seed)
-
->>>>>>> f1f24ba2
-LR = 0.0001
-batch_size = 200
-k_value = 10  # for computing metrics@k
-n_epoch = 2
-rnd_seed = 1234
-memory_dim = time_dim = embedding_dim = 100
-val_ratio = test_ratio = 0.15
-
-# set the device
-device = torch.device("cuda" if torch.cuda.is_available() else "cpu")
-
-# data loading
-dataset_name = "wikipedia"
-dataset = PyGLinkPropPredDataset(name=dataset_name, root="datasets")
-data = dataset.get_TemporalData()
-data = data.to(device)
-metric = dataset.eval_metric
-# split the data
-train_data, val_data, test_data = data.train_val_test_split(
-    val_ratio=val_ratio, test_ratio=test_ratio
-)
-train_loader = TemporalDataLoader(train_data, batch_size=batch_size)
-val_loader = TemporalDataLoader(val_data, batch_size=batch_size)
-test_loader = TemporalDataLoader(test_data, batch_size=batch_size)
-
-# Ensure to only sample actual destination nodes as negatives.
-min_dst_idx, max_dst_idx = int(data.dst.min()), int(data.dst.max())
-
-# neighhorhood sampler
-neighbor_loader = LastNeighborLoader(data.num_nodes, size=10, device=device)
-
-memory = TGNMemory(
-    data.num_nodes,
-    data.msg.size(-1),
-    memory_dim,
-    time_dim,
-    message_module=IdentityMessage(data.msg.size(-1), memory_dim, time_dim),
-    aggregator_module=LastAggregator(),
-).to(device)
-
-gnn = GraphAttentionEmbedding(
-    in_channels=memory_dim,
-    out_channels=embedding_dim,
-    msg_dim=data.msg.size(-1),
-    time_enc=memory.time_enc,
-).to(device)
-
-link_pred = LinkPredictor(in_channels=embedding_dim).to(device)
-
-optimizer = torch.optim.Adam(
-    set(memory.parameters()) | set(gnn.parameters()) | set(link_pred.parameters()),
-    lr=LR,
-)
-criterion = torch.nn.BCEWithLogitsLoss()
-
-# Helper vector to map global node indices to local ones.
-assoc = torch.empty(data.num_nodes, dtype=torch.long, device=device)
-
-
-def train():
-    memory.train()
-    gnn.train()
-    link_pred.train()
-
-    memory.reset_state()  # Start with a fresh memory.
-    neighbor_loader.reset_state()  # Start with an empty graph.
-
-    total_loss = 0
-    for batch in train_loader:
-        batch = batch.to(device)
-        optimizer.zero_grad()
-
-        src, pos_dst, t, msg = batch.src, batch.dst, batch.t, batch.msg
-
-        # Sample negative destination nodes.
-        neg_dst = torch.randint(
-            min_dst_idx,
-            max_dst_idx + 1,
-            (src.size(0),),
-            dtype=torch.long,
-            device=device,
-        )
-
-        n_id = torch.cat([src, pos_dst, neg_dst]).unique()
-        n_id, edge_index, e_id = neighbor_loader(n_id)
-        assoc[n_id] = torch.arange(n_id.size(0), device=device)
-
-        # Get updated memory of all nodes involved in the computation.
-        z, last_update = memory(n_id)
-        z = gnn(
-            z,
-            last_update,
-            edge_index,
-            data.t[e_id].to(device),
-            data.msg[e_id].to(device),
-        )
-
-        pos_out = link_pred(z[assoc[src]], z[assoc[pos_dst]])
-        neg_out = link_pred(z[assoc[src]], z[assoc[neg_dst]])
-
-        loss = criterion(pos_out, torch.ones_like(pos_out))
-        loss += criterion(neg_out, torch.zeros_like(neg_out))
-
-        # Update memory and neighbor loader with ground-truth state.
-        memory.update_state(src, pos_dst, t, msg)
-        neighbor_loader.insert(src, pos_dst)
-
-        loss.backward()
-        optimizer.step()
-        memory.detach()
-        total_loss += float(loss) * batch.num_events
-
-    return total_loss / train_data.num_events
-
-
-@torch.no_grad()
-def test_one_vs_many(loader, neg_sampler, split_mode):
-    """
-    Evaluated the dynamic link prediction in an exhaustive manner
-    """
-    memory.eval()
-    gnn.eval()
-    link_pred.eval()
-
-    torch.manual_seed(rnd_seed)  # Ensure deterministic sampling across epochs.
-
-    mrr_list = []
-
-    for pos_batch in loader:
-        pos_src, pos_dst, pos_t, pos_msg = (
-            pos_batch.src,
-            pos_batch.dst,
-            pos_batch.t,
-            pos_batch.msg,
-        )
-
-        neg_batch_list = neg_sampler.query_batch(pos_src, pos_dst, pos_t, split_mode=split_mode)
-
-        for idx, neg_batch in enumerate(neg_batch_list):
-            src = torch.full((1 + len(neg_batch),), pos_src[idx], device=device)
-            dst = torch.tensor(
-                np.concatenate(
-                    ([np.array([pos_dst.cpu().numpy()[idx]]), np.array(neg_batch)]),
-                    axis=0,
-                ),
-                device=device,
-            )
-
-            n_id = torch.cat([src, dst]).unique()
-            n_id, edge_index, e_id = neighbor_loader(n_id)
-            assoc[n_id] = torch.arange(n_id.size(0), device=device)
-
-            # Get updated memory of all nodes involved in the computation.
-            z, last_update = memory(n_id)
-            z = gnn(
-                z,
-                last_update,
-                edge_index,
-                data.t[e_id].to(device),
-                data.msg[e_id].to(device),
-            )
-
-            y_pred = link_pred(z[assoc[src]], z[assoc[dst]])
-
-            # compute MRR
-            input_dict = {
-                "y_pred_pos": np.array([y_pred[0, :].squeeze(dim=-1).cpu()]),
-                "y_pred_neg": np.array(y_pred[1:, :].squeeze(dim=-1).cpu()),
-                "eval_metric": [metric],
-            }
-            metrics_mrr_rnk = evaluator.eval(input_dict)
-            mrr_list.append(metrics_mrr_rnk[metric])
-
-        # Update memory and neighbor loader with ground-truth state.
-        memory.update_state(pos_src, pos_dst, pos_t, pos_msg)
-        neighbor_loader.insert(pos_src, pos_dst)
-
-    perf_metrics = {
-        metric: float(torch.tensor(mrr_list).mean()),
-    }
-    return perf_metrics
-
-
-print("==========================================================")
-print("=================*** TGN model: ONE-VS-MANY ***===========")
-print("==========================================================")
-
-evaluator = Evaluator(name=dataset_name)
-
-# negative sampler
-NEG_SAMPLE_MODE = "hist_rnd"
-neg_sampler = dataset.negative_sampler
-
-# ==================================================== Train & Validation
-# loading the validation negative samples
-dataset.load_val_ns()
-
-
-start_train_val = timeit.default_timer()
-for epoch in range(1, n_epoch + 1):
-    # training
-    start_epoch_train = timeit.default_timer()
-    loss = train()
-    end_epoch_train = timeit.default_timer()
-    print(
-        f"Epoch: {epoch:02d}, Loss: {loss:.4f}, Training elapsed Time (s): {end_epoch_train - start_epoch_train: .4f}"
-    )
-
-    # validation
-    start_val = timeit.default_timer()
-    perf_metrics_val = test_one_vs_many(val_loader, neg_sampler, split_mode="val")
-    end_val = timeit.default_timer()
-    for perf_name, perf_value in perf_metrics_val.items():
-        print(f"\tValidation: {perf_name}: {perf_value: .4f}")
-    print(f"\tValidation: Elapsed time (s): {end_val - start_val: .4f}")
-
-end_train_val = timeit.default_timer()
-print(f"Train & Validation: Elapsed Time (s): {end_train_val - start_train_val: .4f}")
-
-# ==================================================== Test
-# loading the test negative samples
-dataset.load_test_ns()
-
-# testing ...
-start_test = timeit.default_timer()
-perf_metrics_test = test_one_vs_many(test_loader, neg_sampler, split_mode="test")
-end_test = timeit.default_timer()
-
-print(
-    f"INFO: Test: Evaluation Setting: >>> ONE-VS-MANY --- NS-Mode: {NEG_SAMPLE_MODE} <<< "
-)
-for perf_name, perf_value in perf_metrics_test.items():
-    print(f"\tTest: {perf_name}: {perf_value: .4f}")
-print(f"\tTest: Elapsed Time (s): {end_test - start_test: .4f}")
-
-
-overall_end = timeit.default_timer()
-print(f"Overall Elapsed Time (s): {overall_end - overall_start: .4f}")
-print("==============================================================")
+"""
+Dynamic Link Prediction with a TGN model
+Reference: 
+    - https://github.com/pyg-team/pytorch_geometric/blob/master/examples/tgn.py
+"""
+
+
+import timeit
+import argparse
+import numpy as np
+
+import torch
+from sklearn.metrics import average_precision_score, roc_auc_score
+from torch.nn import Linear
+
+from torch_geometric.datasets import JODIEDataset
+from torch_geometric.loader import TemporalDataLoader
+
+from torch_geometric.nn import TransformerConv
+
+# internal imports
+from tgb.linkproppred.evaluate import Evaluator
+from modules.decoder import LinkPredictor
+from modules.emb_module import GraphAttentionEmbedding
+from modules.msg_func import IdentityMessage
+from modules.msg_agg import LastAggregator
+from modules.neighbor_loader import LastNeighborLoader
+from modules.tgn_memory import TGNMemory
+
+from tgb.linkproppred.dataset_pyg import PyGLinkPropPredDataset
+
+
+overall_start = timeit.default_timer()
+
+parser = argparse.ArgumentParser(description='parsing command line arguments as hyperparameters')
+parser.add_argument('-s', '--seed', type=int, default=1,
+                    help='random seed to use')
+parser.parse_args()
+args = parser.parse_args()
+# setting random seed
+seed = int(args.seed) #1,2,3,4,5
+print ("setting random seed to be", seed)
+torch.manual_seed(seed)
+set_random_seed(seed)
+
+LR = 0.0001
+batch_size = 200
+k_value = 10  # for computing metrics@k
+n_epoch = 2
+rnd_seed = 1234
+memory_dim = time_dim = embedding_dim = 100
+val_ratio = test_ratio = 0.15
+
+# set the device
+device = torch.device("cuda" if torch.cuda.is_available() else "cpu")
+
+# data loading
+dataset_name = "wikipedia"
+dataset = PyGLinkPropPredDataset(name=dataset_name, root="datasets")
+data = dataset.get_TemporalData()
+data = data.to(device)
+metric = dataset.eval_metric
+# split the data
+train_data, val_data, test_data = data.train_val_test_split(
+    val_ratio=val_ratio, test_ratio=test_ratio
+)
+train_loader = TemporalDataLoader(train_data, batch_size=batch_size)
+val_loader = TemporalDataLoader(val_data, batch_size=batch_size)
+test_loader = TemporalDataLoader(test_data, batch_size=batch_size)
+
+# Ensure to only sample actual destination nodes as negatives.
+min_dst_idx, max_dst_idx = int(data.dst.min()), int(data.dst.max())
+
+# neighhorhood sampler
+neighbor_loader = LastNeighborLoader(data.num_nodes, size=10, device=device)
+
+memory = TGNMemory(
+    data.num_nodes,
+    data.msg.size(-1),
+    memory_dim,
+    time_dim,
+    message_module=IdentityMessage(data.msg.size(-1), memory_dim, time_dim),
+    aggregator_module=LastAggregator(),
+).to(device)
+
+gnn = GraphAttentionEmbedding(
+    in_channels=memory_dim,
+    out_channels=embedding_dim,
+    msg_dim=data.msg.size(-1),
+    time_enc=memory.time_enc,
+).to(device)
+
+link_pred = LinkPredictor(in_channels=embedding_dim).to(device)
+
+optimizer = torch.optim.Adam(
+    set(memory.parameters()) | set(gnn.parameters()) | set(link_pred.parameters()),
+    lr=LR,
+)
+criterion = torch.nn.BCEWithLogitsLoss()
+
+# Helper vector to map global node indices to local ones.
+assoc = torch.empty(data.num_nodes, dtype=torch.long, device=device)
+
+
+def train():
+    memory.train()
+    gnn.train()
+    link_pred.train()
+
+    memory.reset_state()  # Start with a fresh memory.
+    neighbor_loader.reset_state()  # Start with an empty graph.
+
+    total_loss = 0
+    for batch in train_loader:
+        batch = batch.to(device)
+        optimizer.zero_grad()
+
+        src, pos_dst, t, msg = batch.src, batch.dst, batch.t, batch.msg
+
+        # Sample negative destination nodes.
+        neg_dst = torch.randint(
+            min_dst_idx,
+            max_dst_idx + 1,
+            (src.size(0),),
+            dtype=torch.long,
+            device=device,
+        )
+
+        n_id = torch.cat([src, pos_dst, neg_dst]).unique()
+        n_id, edge_index, e_id = neighbor_loader(n_id)
+        assoc[n_id] = torch.arange(n_id.size(0), device=device)
+
+        # Get updated memory of all nodes involved in the computation.
+        z, last_update = memory(n_id)
+        z = gnn(
+            z,
+            last_update,
+            edge_index,
+            data.t[e_id].to(device),
+            data.msg[e_id].to(device),
+        )
+
+        pos_out = link_pred(z[assoc[src]], z[assoc[pos_dst]])
+        neg_out = link_pred(z[assoc[src]], z[assoc[neg_dst]])
+
+        loss = criterion(pos_out, torch.ones_like(pos_out))
+        loss += criterion(neg_out, torch.zeros_like(neg_out))
+
+        # Update memory and neighbor loader with ground-truth state.
+        memory.update_state(src, pos_dst, t, msg)
+        neighbor_loader.insert(src, pos_dst)
+
+        loss.backward()
+        optimizer.step()
+        memory.detach()
+        total_loss += float(loss) * batch.num_events
+
+    return total_loss / train_data.num_events
+
+
+@torch.no_grad()
+def test_one_vs_many(loader, neg_sampler, split_mode):
+    """
+    Evaluated the dynamic link prediction in an exhaustive manner
+    """
+    memory.eval()
+    gnn.eval()
+    link_pred.eval()
+
+    torch.manual_seed(rnd_seed)  # Ensure deterministic sampling across epochs.
+
+    mrr_list = []
+
+    for pos_batch in loader:
+        pos_src, pos_dst, pos_t, pos_msg = (
+            pos_batch.src,
+            pos_batch.dst,
+            pos_batch.t,
+            pos_batch.msg,
+        )
+
+        neg_batch_list = neg_sampler.query_batch(pos_src, pos_dst, pos_t, split_mode=split_mode)
+
+        for idx, neg_batch in enumerate(neg_batch_list):
+            src = torch.full((1 + len(neg_batch),), pos_src[idx], device=device)
+            dst = torch.tensor(
+                np.concatenate(
+                    ([np.array([pos_dst.cpu().numpy()[idx]]), np.array(neg_batch)]),
+                    axis=0,
+                ),
+                device=device,
+            )
+
+            n_id = torch.cat([src, dst]).unique()
+            n_id, edge_index, e_id = neighbor_loader(n_id)
+            assoc[n_id] = torch.arange(n_id.size(0), device=device)
+
+            # Get updated memory of all nodes involved in the computation.
+            z, last_update = memory(n_id)
+            z = gnn(
+                z,
+                last_update,
+                edge_index,
+                data.t[e_id].to(device),
+                data.msg[e_id].to(device),
+            )
+
+            y_pred = link_pred(z[assoc[src]], z[assoc[dst]])
+
+            # compute MRR
+            input_dict = {
+                "y_pred_pos": np.array([y_pred[0, :].squeeze(dim=-1).cpu()]),
+                "y_pred_neg": np.array(y_pred[1:, :].squeeze(dim=-1).cpu()),
+                "eval_metric": [metric],
+            }
+            metrics_mrr_rnk = evaluator.eval(input_dict)
+            mrr_list.append(metrics_mrr_rnk[metric])
+
+        # Update memory and neighbor loader with ground-truth state.
+        memory.update_state(pos_src, pos_dst, pos_t, pos_msg)
+        neighbor_loader.insert(pos_src, pos_dst)
+
+    perf_metrics = {
+        metric: float(torch.tensor(mrr_list).mean()),
+    }
+    return perf_metrics
+
+
+print("==========================================================")
+print("=================*** TGN model: ONE-VS-MANY ***===========")
+print("==========================================================")
+
+evaluator = Evaluator(name=dataset_name)
+
+# negative sampler
+NEG_SAMPLE_MODE = "hist_rnd"
+neg_sampler = dataset.negative_sampler
+
+# ==================================================== Train & Validation
+# loading the validation negative samples
+dataset.load_val_ns()
+
+
+start_train_val = timeit.default_timer()
+for epoch in range(1, n_epoch + 1):
+    # training
+    start_epoch_train = timeit.default_timer()
+    loss = train()
+    end_epoch_train = timeit.default_timer()
+    print(
+        f"Epoch: {epoch:02d}, Loss: {loss:.4f}, Training elapsed Time (s): {end_epoch_train - start_epoch_train: .4f}"
+    )
+
+    # validation
+    start_val = timeit.default_timer()
+    perf_metrics_val = test_one_vs_many(val_loader, neg_sampler, split_mode="val")
+    end_val = timeit.default_timer()
+    for perf_name, perf_value in perf_metrics_val.items():
+        print(f"\tValidation: {perf_name}: {perf_value: .4f}")
+    print(f"\tValidation: Elapsed time (s): {end_val - start_val: .4f}")
+
+end_train_val = timeit.default_timer()
+print(f"Train & Validation: Elapsed Time (s): {end_train_val - start_train_val: .4f}")
+
+# ==================================================== Test
+# loading the test negative samples
+dataset.load_test_ns()
+
+# testing ...
+start_test = timeit.default_timer()
+perf_metrics_test = test_one_vs_many(test_loader, neg_sampler, split_mode="test")
+end_test = timeit.default_timer()
+
+print(
+    f"INFO: Test: Evaluation Setting: >>> ONE-VS-MANY --- NS-Mode: {NEG_SAMPLE_MODE} <<< "
+)
+for perf_name, perf_value in perf_metrics_test.items():
+    print(f"\tTest: {perf_name}: {perf_value: .4f}")
+print(f"\tTest: Elapsed Time (s): {end_test - start_test: .4f}")
+
+
+overall_end = timeit.default_timer()
+print(f"Overall Elapsed Time (s): {overall_end - overall_start: .4f}")
+print("==============================================================")